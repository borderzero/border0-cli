/*
Copyright © 2020 NAME HERE <EMAIL ADDRESS>

Licensed under the Apache License, Version 2.0 (the "License");
you may not use this file except in compliance with the License.
You may obtain a copy of the License at

	http://www.apache.org/licenses/LICENSE-2.0

Unless required by applicable law or agreed to in writing, software
distributed under the License is distributed on an "AS IS" BASIS,
WITHOUT WARRANTIES OR CONDITIONS OF ANY KIND, either express or implied.
See the License for the specific language governing permissions and
limitations under the License.
*/
package cmd

import (
	"fmt"
	"os"
	"strconv"
	"strings"

	"github.com/borderzero/border0-cli/internal/api/models"
	"github.com/jedib0t/go-pretty/table"

	cc "github.com/ivanpirog/coloredcobra"
	"github.com/spf13/cobra"
)

const domainSuffix = "border0.io"

var (
	version                 string
	date                    string
	email                   string
	mfaCode                 string
	name                    string
	description             string
	socketType              string
	password                string
	port                    int
	hostname                string
	orgID                   string
	socketID                string
	tunnelID                string
	policyName              string
	policyDescription       string
	policyFile              string
	identityFile            string //deprecated
	cloudauth_addresses     string
	cloudauth_domains       string
	proxyHost               string
	upstream_username       string
	upstream_password       string
	upstream_http_hostname  string
	upstream_type           string
	httpserver              bool
	httpserver_dir          string
	localssh                bool
	orgName                 string
	sso                     string
	connectorConfig         string
	perPage                 int64
	page                    int64
	orgwide                 bool
	runcommand              string
	connectorAuthEnabled    bool
	orgCustomDomain         string
	upstream_cert_file      string
	upstream_key_file       string
	upstream_ca_file        string
	cloudSqlCredentialsFile string
	cloudSqlInstance        string
	cloudSqlIAM             bool
	cloudSqlConnector       bool
	rdsIAM                  bool
	awsRegion               string
	awsProfile              string
	upstream_tls            bool
	upstream_identify_file  string
	awsEC2Target            string
<<<<<<< HEAD
	awsECSCluster           string
	awsECSServices          []string
	awsECSTasks             []string
	awsECSContainers        []string
=======
	disableBrowser          bool
>>>>>>> 4a503acc
)

// rootCmd represents the base command when called without any subcommands
var rootCmd = &cobra.Command{
	Use:     "border0",
	Short:   "border0 command line interface (CLI)",
	Version: version,
}

// Execute adds all child commands to the root command and sets flags appropriately.
// This is called by main.main(). It only needs to happen once to the rootCmd.
func Execute() {
	cc.Init(&cc.Config{
		RootCmd:  rootCmd,
		Headings: cc.HiCyan + cc.Underline, NoExtraNewlines: true,
		Commands: cc.HiYellow,
		Example:  cc.Italic,
		ExecName: cc.Bold,
		Flags:    cc.Bold,
	})
	if err := rootCmd.Execute(); err != nil {
		os.Exit(1)
	}
}

func init() {
	rootCmd.SetVersionTemplate(fmt.Sprintf("border0:\nversion %s\ndate: %s\n", version, date))
}

func splitLongLines(b string, maxLength int) string {
	s := ""
	for {
		if len(b) > maxLength {
			s = s + b[0:maxLength] + "\n"
			b = b[maxLength:]
		} else {
			s = s + b
			break
		}
	}

	return s
}

func print_socket(s models.Socket, policies []models.Policy) string {

	socket_output := ""
	t := table.NewWriter()
	t.AppendHeader(table.Row{"Socket ID", "Name", "DNS Name", "Port(s)", "Type", "Description"})

	portsStr := ""
	for _, p := range s.SocketTcpPorts {
		i := strconv.Itoa(p)
		if portsStr == "" {
			portsStr = i
		} else {
			portsStr = portsStr + ", " + i
		}
	}

	t.AppendRow(table.Row{s.SocketID, s.Name, s.Dnsname, portsStr, s.SocketType, s.Description})
	t.SetStyle(table.StyleLight)
	socket_output = socket_output + fmt.Sprintf("%s\n", t.Render())

	// Check if we still do cloud auth.
	printCloudAuth := false
	if len(s.AllowedEmailAddresses) > 0 {
		printCloudAuth = true
	}
	if len(s.AllowedEmailDomains) > 0 {
		printCloudAuth = true
	}
	if printCloudAuth {
		tc := table.NewWriter()
		tc.AppendHeader(table.Row{"Allowed email addresses", "Allowed email domains"})
		tc.AppendRow(table.Row{strings.Join(s.AllowedEmailAddresses, "\n"), strings.Join(s.AllowedEmailDomains, "\n")})
		tc.SetStyle(table.StyleLight)
		socket_output = socket_output + fmt.Sprintf("\nCloud Authentication, login details:\n%s\n", tc.Render())
	}

	if s.SocketType == "http" || s.SocketType == "https" {
		th := table.NewWriter()
		th.AppendHeader(table.Row{"Upstream Type", "Upstream Hostname"})
		th.AppendRow(table.Row{s.UpstreamType, s.UpstreamHttpHostname})
		th.SetStyle(table.StyleLight)
		if s.UpstreamType != "" || s.UpstreamHttpHostname != "" {
			socket_output = socket_output + fmt.Sprintf("\nHTTP Options:\n%s\n", th.Render())
		}
	}

	// Merge the the policy lists together
	//s.Policies = append(s.Policies, policies...)
	policies = append(policies, s.Policies...)

	tp := table.NewWriter()

	tp.AppendHeader(table.Row{"Policy Name", "Policy Description", "Organization Wide"})
	for _, p := range policies {
		orgWide := "No"

		if p.OrgWide {
			orgWide = "Yes"
		}
		tp.AppendRow(table.Row{p.Name, p.Description, orgWide})
	}
	tp.SetStyle(table.StyleLight)
	socket_output = socket_output + fmt.Sprintf("\nPolicies:\n%s\n", tp.Render())

	if len(policies) == 0 {
		socket_output = socket_output + "⚠️ Warning: No policies\n"
		socket_output = socket_output + "No policies are attached to this socket. This means that no one will be able to connect to this socket.\n"
		socket_output = socket_output + "To resolve this, attach a Policy, or create an Organization-wide Policy.\n"
	}

	return socket_output
}<|MERGE_RESOLUTION|>--- conflicted
+++ resolved
@@ -80,14 +80,11 @@
 	upstream_tls            bool
 	upstream_identify_file  string
 	awsEC2Target            string
-<<<<<<< HEAD
 	awsECSCluster           string
 	awsECSServices          []string
 	awsECSTasks             []string
 	awsECSContainers        []string
-=======
 	disableBrowser          bool
->>>>>>> 4a503acc
 )
 
 // rootCmd represents the base command when called without any subcommands
